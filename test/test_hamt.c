--- conflicted
+++ resolved
@@ -780,25 +780,47 @@
     return 0;
 }
 
-
 static uint32_t my_keyhash_universal(const void *key, const size_t gen)
 {
-    return sedgewick_universal_hash((const char *) key, 0x8fffffff - (gen << 8));
-}
-
+    return sedgewick_universal_hash((const char *)key, 0x8fffffff - (gen << 8));
+}
+
+static void print_allocation_stats(struct hamt *t)
+{
+    size_t total_size = 0;
+    size_t total_allocated_items = 0;
+    for (size_t l = 0; l < 32; ++l) {
+        total_size += t->table_ator[l].size;
+        total_allocated_items += t->table_ator[l].size * l;
+    }
+    printf("    Alloc overhead ratio: %f\n",
+           total_allocated_items / (float)t->size);
+    printf("    Pool allocator statistics:\n");
+    printf("       tsize    psize    psize%%   allocs    frees    fill%%  \n");
+    printf("      ------- --------- -------- -------- --------- -------\n");
+    for (size_t l = 0; l < 32; ++l) {
+        printf("      %6lu  %8lu  %5.2f%%  %7lu  %9lu  %4.2f%% \n", l + 1,
+               t->table_ator[l].size,
+               100 * t->table_ator[l].size / (float)total_size,
+               t->table_ator[l].stats.alloc_count,
+               t->table_ator[l].stats.free_count,
+               100 * (1.0 - (t->table_ator[l].stats.free_count /
+                             (float)t->table_ator[l].stats.alloc_count)));
+    }
+}
 
 MU_TEST_CASE(test_tree_depth)
 {
-    printf(". testing tree depth log32 assumptions\n");
-
-    size_t n_items = 1e6;
+    printf(". creating tree statistics\n");
+
+    size_t n_items = 1e7;
     char **words = NULL;
     struct hamt *t;
 
     words_load_numbers(&words, 0, n_items);
 
-    hamt_key_hash_fn hash_fns[2] = { my_keyhash_string, my_keyhash_universal };
-    char *hash_names[2] = { "murmur3", "sedgewick_universal" };
+    hamt_key_hash_fn hash_fns[2] = {my_keyhash_string, my_keyhash_universal};
+    char *hash_names[2] = {"murmur3", "sedgewick_universal"};
 
     for (size_t k = 0; k < 2; ++k) {
 
@@ -806,6 +828,9 @@
         for (size_t i = 0; i < n_items; i++) {
             hamt_set(t, words[i], words[i]);
         }
+        printf("\n  [ %s ]\n", hash_names[k]);
+        print_allocation_stats(t);
+
         /* Calculate the avg tree depth across all items */
         double avg_depth = 0.0;
         size_t max_depth = 0;
@@ -829,40 +854,17 @@
                 // printf("New max depth %lu for %s\n", max_depth, words[i]);
             }
             /*
-            else 
+            else
             if (sr.hash->depth == max_depth) {
                 printf("Equal max depth %lu for %s\n", max_depth, words[i]);
             }
             */
         }
-
-<<<<<<< HEAD
-    printf("Allocation stats\n");
-    size_t total_size = 0;
-    size_t total_allocated_items = 0;
-    for (size_t l = 0; l<32; ++l) {
-        total_size += t->table_ator[l].size;
-        total_allocated_items += t->table_ator[l].size * l;
-    }
-    for (size_t l = 0; l<32; ++l) {
-        printf("    %2lu: size=%8lu (%5.2f%%), n_allocs=%8lu, n_frees=%8lu, fill=%5.2f%%\n",
-                l,
-                t->table_ator[l].size,
-                100 * t->table_ator[l].size / (float) total_size,
-                t->table_ator[l].stats.alloc_count,
-                t->table_ator[l].stats.free_count,
-                100*(1.0 - (t->table_ator[l].stats.free_count / 
-                    (float) t->table_ator[l].stats.alloc_count)));
-    }
-    printf("Alloc overhead: %f\n", total_allocated_items / 1000000.0);
-    hamt_delete(t);
-=======
+        printf("    Avg depth for %lu items: %0.3f, expected %0.3f, max: %lu\n",
+               n_items, avg_depth, log2(n_items) / 5.0,
+               max_depth); /* log_32(n_items) */
         hamt_delete(t);
-        printf("    %s (avg depth for %lu items: %0.3f, expected %0.3f, max: %lu)\n",
-               hash_names[k], n_items, avg_depth, log2(n_items) / 5.0,
-               max_depth); /* log_32(n_items) */
-    }
->>>>>>> 77810991
+    }
     words_free(words, n_items);
     return 0;
 }
