#include "minunit.h"
#include <stdio.h>
#include <stdlib.h>
#include <string.h>

#include "murmur3.h"
#include "utils.h"
#include "words.h"

#include "../src/hamt.c"

/*
 * Prints `node` and all its descendants in the HAMT.
 *
 * @param ix Index of `node` in its table (for illustratrion only)
 * @param node Pointer to the anchor node
 * @param depth Tree depth as a parameter
 */
static void debug_print_string(size_t ix, const hamt_node *node, size_t depth)
{
    /* print node*/
    if (!is_value(node->as.kv.value)) {
        printf("%*s +- (%lu): %s", (int)depth * 2, "", ix, "[ ");
        for (size_t i = 0; i < 32; ++i) {
            if (node->as.table.index & (1 << i)) {
                printf("%2lu(%i) ", i, get_pos(i, node->as.table.index));
            }
        }
        printf("%s", "]\n");
        /* print table */
        int n = get_popcount(node->as.table.index);
        for (int i = 0; i < n; ++i) {
            debug_print_string(i, &node->as.table.ptr[i], depth + 1);
        }
    } else {
        /* print value */
        printf("%*s +- (%lu): (%s, %i)\n", (int)depth * 2, "", ix,
               (char *)node->as.kv.key, *(int *)untagged(node->as.kv.value));
    }
}

MU_TEST_CASE(test_popcount)
{
    printf(". testing popcount\n");
    /* we're relying on a built-in, spot-check a few cases */
    struct {
        uint32_t number;
        uint32_t nbits;
    } test_cases[4] = {{0, 0}, {42, 3}, {1337, 6}, {UINT32_MAX, 32}};

    for (size_t i = 0; i < 4; ++i) {
        MU_ASSERT(get_popcount(test_cases[i].number) == test_cases[i].nbits,
                  "Unexpected number of set bits");
    }
    return 0;
}

MU_TEST_CASE(test_compact_index)
{
    printf(". testing compact index calculation\n");
    /* 32 bits, set 7, 15, 19 */
    uint32_t bitmap = (1 << 7) | (1 << 15) | (1 << 19);
    /* test cases */
    struct {
        uint32_t sparse_index;
        int expected_dense_index;
    } test_cases[8] = {{0, 0},  {6, 0},  {7, 0},  {8, 1},
                       {14, 1}, {16, 2}, {18, 2}, {20, 3}};

    for (size_t i = 0; i < 8; ++i) {
        MU_ASSERT(get_pos(test_cases[i].sparse_index, bitmap) ==
                      test_cases[i].expected_dense_index,
                  "Unexpected dense index");
    }
    return 0;
}

MU_TEST_CASE(test_tagging)
{
    printf(". testing pointer tagging\n");
    hamt_node n;
    hamt_node *p = &n;
    MU_ASSERT(!is_value(p), "Raw pointer must not be tagged");
    p = tagged(p);
    MU_ASSERT(is_value(p),
              "Tagged pointer should be detected as tagged pointer");
    p = untagged(p);
    MU_ASSERT(!is_value(p), "Untagging must return a raw pointer");
    return 0;
}

MU_TEST_CASE(test_murmur3_x86_32)
{
    printf(". testing Murmur3 (x86, 32bit)\n");
    /* test vectors from
     * https://stackoverflow.com/questions/14747343/murmurhash3-test-vectors */
    struct {
        char *key;
        size_t len;
        uint32_t seed;
        uint32_t expected;
    } test_cases[7] = {
        {NULL, 0, 0, 0},
        {NULL, 0, 1, 0x514e28b7},
        {NULL, 0, 0xffffffff, 0x81f16f39},
        {"\x00\x00\x00\x00", 4, 0, 0x2362f9de},
        {"\xff\xff\xff\xff", 4, 0, 0x76293b50},
        {"\x21\x43\x65\x87", 4, 0, 0xf55b516b},
        {"\x21\x43\x65\x87", 4, 0x5082edee, 0x2362f9de},
    };

    for (size_t i = 0; i < 7; ++i) {
        uint32_t hash = murmur3_32((uint8_t *)test_cases[i].key,
                                   test_cases[i].len, test_cases[i].seed);
        MU_ASSERT(hash == test_cases[i].expected, "Wrong hash");
    }
    return 0;
}

static int my_strncmp_1(const void *lhs, const void *rhs)
{
    return strncmp((const char *)lhs, (const char *)rhs, 1);
}

static uint32_t my_hash_1(const void *key, const size_t _)
{
    /* ignore gen here */
    return murmur3_32((uint8_t *)key, 1, 0);
}

static void print_keys(int32_t hash)
{
    for (size_t i = 0; i < 6; ++i) {
        uint32_t key = (hash >> (5 * i)) & 0x1f;
        printf("%2d ", key);
    }
}

MU_TEST_CASE(test_search)
{
    printf(". testing search\n");
    /* Data
    "0" -> d271c07f : 11 01001 00111 00011 10000 00011 11111  [ 31  3 16  3  7
    9 ] "2" -> 0129e217 : 00 00000 10010 10011 11000 10000 10111  [ 23 16 24 19
    18  0 ] "4" -> e131cc88 : 11 10000 10011 00011 10011 00100 01000  [  8  4 19
    3 19 16 ] "7" -> 23ea8628 : 00 10001 11110 10101 00001 10001 01000  [  8 17
    1 21 30 17 ] "8" -> bd920017 : 10 11110 11001 00100 00000 00000 10111  [ 23
    0  0  4 25 30 ]
    */

    char keys[] = "02478c";
    /* uncomment to get the hashes
    char buf[38];
    for (size_t i = 0; i < 6; ++i) {
        uint32_t hash = my_hash_1(&keys[i], 0);
        printf("    %c -> %08x : %s [ ", keys[i], hash, i2b(hash, buf));
        print_keys(hash);
        printf("]\n");
    }
    */

    /*
     * We're now manually building the trie corresponding to the data above:
     *
     * +---+---+   8+---+---+      4+---+---+
     * |   | --+--->|   | --+------>|"4"| 4 |
     * +---+---+  23+---+---+     17+---+---+
     *              |   | --+--+    |"7"| 7 |
     *            31+---+---+  |    +---+---+
     *              |"0"| 0 |  |
     *              +---+---+  |   0+---+---+
     *                         +--->|"8"| 8 |
     *                            16+---+---+
     *                              |"2"| 2 |
     *                              +---+---+
     *
     * Note that the keys and values are actually pointers to the keys and
     * values shown here for brevity.
     * We're also not adding "c" as a key in order to be able to test
     * for a SEARCH_FAIL_KEYMISMATCH case.
     */

    int values[] = {0, 2, 4, 7, 8};

    hamt_node *t_8 = (hamt_node *)calloc(sizeof(hamt_node), 2);
    t_8[0].as.kv.key = &keys[2];
    t_8[0].as.kv.value = tagged(&values[2]);
    t_8[1].as.kv.key = &keys[3];
    t_8[1].as.kv.value = tagged(&values[3]);

    hamt_node *t_23 = (hamt_node *)calloc(sizeof(hamt_node), 2);
    t_23[0].as.kv.key = &keys[4];
    t_23[0].as.kv.value = tagged(&values[4]);
    t_23[1].as.kv.key = &keys[1];
    t_23[1].as.kv.value = tagged(&values[1]);

    hamt_node *t_root = (hamt_node *)calloc(sizeof(hamt_node), 3);
    t_root[0].as.table.index = (1 << 4) | (1 << 17);
    t_root[0].as.table.ptr = t_8;
    t_root[1].as.table.index = (1 << 0) | (1 << 16);
    t_root[1].as.table.ptr = t_23;
    t_root[2].as.kv.key = &keys[0];
    t_root[2].as.kv.value = tagged(&values[0]);

    struct hamt_impl t;
    t.key_cmp = my_strncmp_1;
    t.ator = &hamt_allocator_default;
    t.root = mem_alloc(t.ator, sizeof(hamt_node));
    t.root->as.table.index = (1 << 8) | (1 << 23) | (1 << 31);
    t.root->as.table.ptr = t_root;

    struct {
        char *key;
        search_status expected_status;
        int expected_value;
    } test_cases[10] = {
        {"0", SEARCH_SUCCESS, 0},       {"1", SEARCH_FAIL_NOTFOUND, 0},
        {"2", SEARCH_SUCCESS, 2},       {"3", SEARCH_FAIL_NOTFOUND, 0},
        {"4", SEARCH_SUCCESS, 4},       {"5", SEARCH_FAIL_NOTFOUND, 0},
        {"6", SEARCH_FAIL_NOTFOUND, 0}, {"7", SEARCH_SUCCESS, 7},
        {"8", SEARCH_SUCCESS, 8},       {"c", SEARCH_FAIL_KEYMISMATCH, 0}};

    for (size_t i = 0; i < 10; ++i) {
        hash_state *hash =
            &(hash_state){.key = test_cases[i].key,
                          .hash_fn = my_hash_1,
                          .hash = my_hash_1(test_cases[i].key, 0),
                          .depth = 0,
                          .shift = 0};
        search_result sr = search_recursive(&t, t.root, hash, my_strncmp_1,
                                            test_cases[i].key, NULL);
        MU_ASSERT(sr.status == test_cases[i].expected_status,
                  "Unexpected search result status");
        if (test_cases[i].expected_status == SEARCH_SUCCESS) {
            /* test key */
            MU_ASSERT(0 == my_strncmp_1(test_cases[i].key,
                                        (char *)sr.value->as.kv.key),
                      "Successful search returns non-matching key");
            /* test value */
            MU_ASSERT(test_cases[i].expected_value ==
                          *(int *)untagged(sr.value->as.kv.value),
                      "Successful search returns wrong value");
        }
    }

    free(t_root);
    free(t_23);
    free(t_8);
    free(t.root);
    return 0;
}

MU_TEST_CASE(test_set_with_collisions)
{
    printf(". testing set/insert w/ forced key collision\n");
    struct hamt_impl *t =
        hamt_create(my_hash_1, my_strncmp_1, &hamt_allocator_default);

    /* example 1: no hash collisions */
    char keys[] = "028";
    int values[] = {0, 2, 8};

    hamt_node *t_root = (hamt_node *)calloc(sizeof(hamt_node), 3);
    t_root[0].as.kv.key = &keys[0];
    t_root[0].as.kv.value = tagged(&values[0]);
    t_root[1].as.kv.key = &keys[1];
    t_root[1].as.kv.value = tagged(&values[1]);

    t->root->as.table.ptr = t_root;
    t->root->as.table.index = (1 << 23) | (1 << 31);

    /* insert value and find it again */
    const hamt_node *new_node =
        set(t, t->root, t->key_hash, t->key_cmp, &keys[2], &values[2]);
    hash_state *hash = &(hash_state){.key = &keys[2],
                                     .hash_fn = t->key_hash,
                                     .hash = t->key_hash(&keys[2], 0),
                                     .depth = 0,
                                     .shift = 0};
    search_result sr = search_recursive(t, t->root, hash, t->key_cmp, &keys[2], NULL);
    MU_ASSERT(sr.status == SEARCH_SUCCESS, "failed to find inserted value");
    MU_ASSERT(new_node == sr.value, "Query result points to the wrong node");
    hamt_delete(t);
    return 0;
}

MU_TEST_CASE(test_set_whole_enchilada_00)
{
    printf(". testing set/insert w/ key collision\n");

    /* test data, see above */
    struct {
        char key;
        int value;
    } data[5] = {{'0', 0}, {'2', 2}, {'4', 4}, {'7', 7}, {'8', 8}};

    struct hamt_impl *t =
        hamt_create(my_hash_1, my_strncmp_1, &hamt_allocator_default);
    for (size_t i = 0; i < 5; ++i) {
        set(t, t->root, t->key_hash, t->key_cmp, &data[i].key, &data[i].value);
    }

    for (size_t i = 0; i < 5; ++i) {
        hash_state *hash = &(hash_state){.key = &data[i].key,
                                         .hash_fn = t->key_hash,
                                         .hash = t->key_hash(&data[i].key, 0),
                                         .depth = 0,
                                         .shift = 0};
        search_result sr = search_recursive(t, t->root, hash, t->key_cmp,
                                            &data[i].key, NULL);
        MU_ASSERT(sr.status == SEARCH_SUCCESS, "failed to find inserted value");
        int *value = (int *)untagged(sr.value->as.kv.value);
        MU_ASSERT(value, "found value is NULL");
        MU_ASSERT(*value == data[i].value, "value mismatch");
        MU_ASSERT(value == &data[i].value, "value pointer mismatch");
    }
    hamt_delete(t);
    return 0;
}

static int my_keycmp_string(const void *lhs, const void *rhs)
{
    /* expects lhs and rhs to be pointers to 0-terminated strings */
    size_t nl = strlen((const char *)lhs);
    size_t nr = strlen((const char *)rhs);
    return strncmp((const char *)lhs, (const char *)rhs, nl > nr ? nl : nr);
}

const char *strconcat(const char *s1, const char *s2)
{
    size_t n1 = strlen(s1);
    size_t n2 = strlen(s2);
    char *str = malloc(n1 + n2 + 1);
    memcpy(str, s1, n1);
    memcpy(str + n1, s2, n2 + 1); // copy \0 from second string
    return str;
}

static uint32_t my_keyhash_string(const void *key, const size_t gen)
{
    uint32_t hash = murmur3_32((uint8_t *)key, strlen((const char *)key), gen);
    return hash;
}

MU_TEST_CASE(test_set_stringkeys)
{
    printf(". testing set/insert w/ string keys\n");

    /* test data, see above */
    struct {
        char *key;
        int value;
    } data[6] = {{"humpty", 1}, {"dumpty", 2}, {"sat", 3},
                 {"on", 4},     {"the", 5},    {"wall", 6}};

    struct hamt_impl *t = hamt_create(my_keyhash_string, my_keycmp_string,
                                      &hamt_allocator_default);
    for (size_t i = 0; i < 6; ++i) {
        // printf("setting (%s, %d)\n", data[i].key, data[i].value);
        set(t, t->root, t->key_hash, t->key_cmp, data[i].key, &data[i].value);
        // debug_print_string(t->root, 4);
    }

    for (size_t i = 0; i < 6; ++i) {
        // printf("querying (%s, %d)\n", data[i].key, data[i].value);
        hash_state *hash = &(hash_state){.key = data[i].key,
                                         .hash_fn = t->key_hash,
                                         .hash = t->key_hash(data[i].key, 0),
                                         .depth = 0,
                                         .shift = 0};
        search_result sr = search_recursive(t, t->root, hash, t->key_cmp,
                                            data[i].key, NULL);
        MU_ASSERT(sr.status == SEARCH_SUCCESS, "failed to find inserted value");
        int *value = (int *)untagged(sr.value->as.kv.value);
        MU_ASSERT(value, "found value is NULL");
        // printf("    %s: %d == %d\n", sr.value->as.kv.key, *value,
        // data[i].value);
        MU_ASSERT(*value == data[i].value, "value mismatch");
        MU_ASSERT(value == &data[i].value, "value pointer mismatch");
    }
    hamt_delete(t);
    return 0;
}

MU_TEST_CASE(test_aspell_dict_en)
{
    printf(". testing large-scale set/insert w/ string keys\n");

    char **words = NULL;
    HAMT t;

    words_load(&words, WORDS_MAX);
    t = hamt_create(my_keyhash_string, my_keycmp_string,
                    &hamt_allocator_default);
    hamt_cache_init(t->ator, 100000);
    for (size_t i = 0; i < WORDS_MAX; i++) {
        hamt_set(t, words[i], words[i]);
    }

    /* Check if we can retrieve the entire dictionary */
    for (size_t i = 0; i < WORDS_MAX; i++) {
        MU_ASSERT(hamt_get(t, words[i]) != NULL, "could not find expected key");
    }

    /* Check if "bluism" has search depth 7 */
    char target[] = "bluism";
    hash_state *hash = &(hash_state){.key = target,
                                     .hash_fn = my_keyhash_string,
                                     .hash = my_keyhash_string(target, 0),
                                     .depth = 0,
                                     .shift = 0};
    search_result sr =
        search_recursive(t, t->root, hash, t->key_cmp, target, NULL);
    MU_ASSERT(sr.status == SEARCH_SUCCESS, "fail");
    char *value = (char *)untagged(sr.value->as.kv.value);

    MU_ASSERT(value, "failed to retrieve existing value");
    MU_ASSERT(strcmp(value, target) == 0, "invalid value");
    MU_ASSERT(sr.hash->depth == 7, "invalid depth");

<<<<<<< HEAD
    hamt_cache_destroy();
=======

    /*
    printf("  Table size distribution for n=%lu:\n", t->size);
    for (size_t i = 0; i < 32; ++i) {
        printf("    %2lu: %lu, %.4f\n", i+1, t->stats.table_sizes[i], t->stats.table_sizes[i]/(double)t->size);
    }
    */
    /*
    printf("{");
    for (size_t i = 0; i < 32; ++i) {
        printf("%.4f, ", t->stats.table_sizes[i]/(double)t->size);
    }
    printf("}\n");
    */

>>>>>>> d1cf0a22
    hamt_delete(t);
    words_free(words, WORDS_MAX);
    return 0;
}

MU_TEST_CASE(test_shrink_table)
{
    printf(". testing table operations: shrink\n");
    enum { N = 5 };
    struct {
        char *key;
        int value;
        int index;
    } data[N] = {
        {"0", 0, 1}, {"2", 2, 3}, {"4", 4, 4}, {"7", 7, 12}, {"8", 8, 22}};

    /* dummy HAMT so we can pass the allocator info */
    HAMT t = hamt_create(my_keyhash_string, my_keycmp_string,
                         &hamt_allocator_default);

    /* create table w/ 5 entries and delete each position */
    hamt_node *a0;
    for (size_t delete_pos = 0; delete_pos < N; delete_pos++) {
        a0 = mem_alloc(t->ator, sizeof(hamt_node));
        memset(a0, 0, sizeof(hamt_node));
        TABLE(a0) = table_allocate(t, N);
        for (size_t i = 0; i < N; ++i) {
            INDEX(a0) |= (1 << data[i].index);
            TABLE(a0)[i].as.kv.key = (void *)data[i].key;
            TABLE(a0)[i].as.kv.value = tagged(&data[i].value);
        }
        uint32_t delete_index = data[delete_pos].index;
        a0 = table_shrink(t, a0, N, delete_index, delete_pos);
        MU_ASSERT(get_popcount(INDEX(a0)) == N - 1, "wrong number of rows");
        size_t diff = 0;
        for (size_t i = 0; i < N; ++i) {
            if (i == delete_pos) {
                diff = 1;
                continue;
            }
            MU_ASSERT(data[i].key == TABLE(a0)[i - diff].as.kv.key,
                      "unexpected key in shrunk table");
            MU_ASSERT((void *)&data[i].value ==
                          untagged(TABLE(a0)[i - diff].as.kv.value),
                      "unexpected value in shrunk table");
        }
        table_free(t, TABLE(a0), 4);
        mem_free(t->ator, a0);
    }
    hamt_delete(t);
    return 0;
}

MU_TEST_CASE(test_gather_table)
{

    printf(". testing table operations: gather\n");
    enum { N = 2 };
    struct {
        char *key;
        int value;
        int index;
    } data[N] = {{"0", 0, 1}, {"2", 2, 3}};

    /* dummy HAMT so we can pass the allocator info */
    HAMT t = hamt_create(my_keyhash_string, my_keycmp_string,
                         &hamt_allocator_default);

    hamt_node *a0 = mem_alloc(t->ator, sizeof(hamt_node));
    a0->as.table.index = 0;
    a0->as.table.ptr = table_allocate(t, N);
    for (size_t i = 0; i < N; ++i) {
        a0->as.table.index |= (1 << data[i].index);
        a0->as.table.ptr[i].as.kv.key = (void *)data[i].key;
        a0->as.table.ptr[i].as.kv.value = tagged(&data[i].value);
    }

    hamt_node *a1 = table_gather(t, a0, 0);

    MU_ASSERT(a1->as.kv.key == data[0].key, "wrong key in gather");
    MU_ASSERT(untagged(a1->as.kv.value) == (void *)&data[0].value,
              "wrong value in gather");
    return 0;
}

MU_TEST_CASE(test_remove)
{
    printf(". testing remove w/ string keys\n");

    enum { N = 6 };
    struct {
        char *key;
        int value;
    } data[N] = {{"humpty", 1}, {"dumpty", 2}, {"sat", 3},
                 {"on", 4},     {"the", 5},    {"wall", 6}};

    struct hamt_impl *t = hamt_create(my_keyhash_string, my_keycmp_string,
                                      &hamt_allocator_default);

    for (size_t k = 0; k < 3; ++k) {
        for (size_t i = 0; i < N; ++i) {
            set(t, t->root, t->key_hash, t->key_cmp, data[i].key,
                &data[i].value);
        }
        for (size_t i = 0; i < N; ++i) {
            hash_state *hash =
                &(hash_state){.key = data[i].key,
                              .hash_fn = t->key_hash,
                              .hash = t->key_hash(data[i].key, 0),
                              .depth = 0,
                              .shift = 0};
            path_result pr =
                rem(t, t->root, t->root, hash, t->key_cmp, data[i].key);
            MU_ASSERT(pr.rr.status == REMOVE_SUCCESS ||
                          pr.rr.status == REMOVE_GATHERED,
                      "failed to find inserted value");
            MU_ASSERT(*(int *)untagged(pr.rr.value) == data[i].value,
                      "wrong value in remove");
        }
    }
    hamt_delete(t);
    return 0;
}

MU_TEST_CASE(test_create_delete)
{
    printf(". testing create/delete cycle\n");
    struct hamt_impl *t;
    t = hamt_create(my_keyhash_string, my_keycmp_string,
                    &hamt_allocator_default);
    hamt_delete(t);

    t = hamt_create(my_keyhash_string, my_keycmp_string,
                    &hamt_allocator_default);
    struct {
        char *key;
        int value;
    } data[6] = {{"humpty", 1}, {"dumpty", 2}, {"sat", 3},
                 {"on", 4},     {"the", 5},    {"wall", 6}};
    for (size_t i = 0; i < 6; ++i) {
        set(t, t->root, t->key_hash, t->key_cmp, data[i].key, &data[i].value);
    }
    hamt_delete(t);
    return 0;
}

MU_TEST_CASE(test_size)
{
    printf(". testing tree size tracking\n");
    struct hamt_impl *t;
    t = hamt_create(my_keyhash_string, my_keycmp_string,
                    &hamt_allocator_default);
    enum { N = 6 };
    struct {
        char *key;
        int value;
    } data[N] = {{"humpty", 1}, {"dumpty", 2}, {"sat", 3},
                 {"on", 4},     {"the", 5},    {"wall", 6}};
    for (size_t i = 0; i < N; ++i) {
        hamt_set(t, data[i].key, &data[i].value);
        MU_ASSERT(hamt_size(t) == (i + 1), "Wrong tree size during set");
    }
    for (size_t i = 0; i < N; ++i) {
        hamt_remove(t, data[i].key);
        MU_ASSERT(hamt_size(t) == (N - 1 - i), "Wrong tree size during remove");
    }
    hamt_delete(t);
    return 0;
}

MU_TEST_CASE(test_iterators)
{
    printf(". testing iterators\n");
    struct hamt_impl *t;

    struct {
        char *key;
        int value;
    } data[6] = {{"humpty", 1}, {"dumpty", 2}, {"sat", 3},
                 {"on", 4},     {"the", 5},    {"wall", 6}};

    struct {
        char *key;
        int value;
    } expected[6] = {{"the", 5}, {"on", 4},     {"wall", 6},
                     {"sat", 3}, {"humpty", 1}, {"dumpty", 2}};

    t = hamt_create(my_keyhash_string, my_keycmp_string,
                    &hamt_allocator_default);

    /* test create/delete */

    hamt_iterator it = hamt_it_create(t);
    hamt_it_next(it);
    MU_ASSERT(it->cur == NULL, "iteration fail for empty trie");
    hamt_it_delete(it);

    for (size_t i = 0; i < 6; ++i) {
        hamt_set(t, data[i].key, &data[i].value);
    }
    it = hamt_it_create(t);
    size_t count = 0;
    while (hamt_it_valid(it)) {
        MU_ASSERT(strcmp((char *)hamt_it_get_key(it), expected[count].key) == 0,
                  "Unexpected key in iteration");
        MU_ASSERT(*(int *)hamt_it_get_value(it) == expected[count].value,
                  "Unexpected value in iteration");
        count += 1;
        hamt_it_next(it);
    }
    MU_ASSERT(count == 6, "Wrong number of items in iteration");
    hamt_it_delete(it);

    hamt_delete(t);
    return 0;
}

MU_TEST_CASE(test_persistent_set)
{
    printf(". testing set/insert w/ structural sharing\n");

    /* test data, see above */
    struct {
        char *key;
        int value;
    } data[6] = {{"humpty", 1}, {"dumpty", 2}, {"sat", 3},
                 {"on", 4},     {"the", 5},    {"wall", 6}};

    struct hamt_impl *t = hamt_create(my_keyhash_string, my_keycmp_string,
                                      &hamt_allocator_default);
    struct hamt_impl *tmp = t;
    for (size_t i = 0; i < 6; ++i) {
        tmp = hamt_pset(t, data[i].key, &data[i].value);
        MU_ASSERT(hamt_size(tmp) == hamt_size(t) + 1, "wrong trie size");
        for (size_t k = 0; k <= i; k++) {
            if (k < i) {
                /* test if pre-insert keys are still accessible
                 * in the original trie */
                MU_ASSERT(hamt_get(t, data[k].key) == &data[k].value,
                          "failed to find all expected values in existing");
            }
            /* test is pre-insert keys and the new key are accessible
             * in the new trie */
            MU_ASSERT(hamt_get(tmp, data[k].key) == &data[k].value,
                      "failed to find all expected values in copy");
        }
        /* make sure that the new key is not accessible in the
         * existing trie */
        MU_ASSERT(hamt_get(t, data[i].key) == NULL, "unexpected side effect");
        t = tmp;
    }
    /* There is no way to cleanly free the structurally shared
     * tries without garbage collection. Leak them. */
    return 0;
}

MU_TEST_CASE(test_persistent_aspell_dict_en)
{
    printf(". testing large-scale set/insert w/ structural sharing\n");

    char **words = NULL;
    HAMT t;

    words_load(&words, WORDS_MAX);
    t = hamt_create(my_keyhash_string, my_keycmp_string,
                    &hamt_allocator_default);
    for (size_t i = 0; i < WORDS_MAX; i++) {
        /* structural sharing */
        t = hamt_pset(t, words[i], words[i]);
    }

    /* Check if we can retrieve the entire dictionary */
    for (size_t i = 0; i < WORDS_MAX; i++) {
        MU_ASSERT(hamt_get(t, words[i]) != NULL, "could not find expected key");
    }

    /* Check if "bluism" has search depth 7 */
    char target[] = "bluism";
    hash_state *hash = &(hash_state){.key = target,
                                     .hash_fn = my_keyhash_string,
                                     .hash = my_keyhash_string(target, 0),
                                     .depth = 0,
                                     .shift = 0};
    search_result sr =
        search_recursive(t, t->root, hash, t->key_cmp, target, NULL);
    MU_ASSERT(sr.status == SEARCH_SUCCESS, "fail");
    char *value = (char *)untagged(sr.value->as.kv.value);

    MU_ASSERT(value, "failed to retrieve existing value");
    MU_ASSERT(strcmp(value, target) == 0, "invalid value");
    MU_ASSERT(sr.hash->depth == 7, "invalid depth");

    words_free(words, WORDS_MAX);
    /* There is no way to cleanly free the structurally shared
     * tries without garbage collection. Leak them. */
    return 0;
}

MU_TEST_CASE(test_persistent_remove_aspell_dict_en)
{
    printf(". testing large-scale remove w/ structural sharing\n");

    char **words = NULL;
    HAMT t;

    words_load(&words, WORDS_MAX);
    t = hamt_create(my_keyhash_string, my_keycmp_string,
                    &hamt_allocator_default);
    for (size_t i = 0; i < WORDS_MAX; i++) {
        /* structural sharing */
        t = hamt_pset(t, words[i], words[i]);
    }

    /*
     * Delete all entries one by one. After each deletion, check that the
     * deleted value is not present in the new trie and can still be accessed
     * in the previous tree.
     */
    HAMT s;
    // char **jumbled = c
    for (size_t i = 0; i < WORDS_MAX; i++) {
        /* structural sharing */
        s = hamt_premove(t, words[i]);
        MU_ASSERT(hamt_get(t, words[i]) != NULL,
                  "key should not have been removed from original trie");
        MU_ASSERT(hamt_get(s, words[i]) == NULL,
                  "key should have been removed from copy");
        /* leak the previous version */
        t = s;
    }

    words_free(words, WORDS_MAX);
    /*
     * There is no way to cleanly free the structurally shared
     * tries without garbage collection. Leak them.
     */
    return 0;
}

int mu_tests_run = 0;

MU_TEST_SUITE(test_suite)
{
    MU_RUN_TEST(test_popcount);
    MU_RUN_TEST(test_compact_index);
    MU_RUN_TEST(test_tagging);
    MU_RUN_TEST(test_murmur3_x86_32);
    MU_RUN_TEST(test_search);
    MU_RUN_TEST(test_set_with_collisions);
    MU_RUN_TEST(test_set_whole_enchilada_00);
    MU_RUN_TEST(test_set_stringkeys);
    MU_RUN_TEST(test_aspell_dict_en);
    MU_RUN_TEST(test_shrink_table);
    MU_RUN_TEST(test_gather_table);
    MU_RUN_TEST(test_remove);
    MU_RUN_TEST(test_create_delete);
    MU_RUN_TEST(test_size);
    MU_RUN_TEST(test_iterators);
    // persistent data structure tests
    MU_RUN_TEST(test_persistent_set);
    MU_RUN_TEST(test_persistent_aspell_dict_en);
    MU_RUN_TEST(test_persistent_remove_aspell_dict_en);
    // add more tests here
    return 0;
}

int main()
{
    printf("---=[ Hash array mapped trie tests\n");
    char *result = test_suite();
    if (result != 0) {
        printf("%s\n", result);
    } else {
        printf("All tests passed.\n");
    }
    printf("Tests run: %d\n", mu_tests_run);
    return result != 0;
}<|MERGE_RESOLUTION|>--- conflicted
+++ resolved
@@ -392,7 +392,7 @@
     words_load(&words, WORDS_MAX);
     t = hamt_create(my_keyhash_string, my_keycmp_string,
                     &hamt_allocator_default);
-    hamt_cache_init(t->ator, 100000);
+    hamt_cache_init(t, 100000);
     for (size_t i = 0; i < WORDS_MAX; i++) {
         hamt_set(t, words[i], words[i]);
     }
@@ -418,10 +418,6 @@
     MU_ASSERT(strcmp(value, target) == 0, "invalid value");
     MU_ASSERT(sr.hash->depth == 7, "invalid depth");
 
-<<<<<<< HEAD
-    hamt_cache_destroy();
-=======
-
     /*
     printf("  Table size distribution for n=%lu:\n", t->size);
     for (size_t i = 0; i < 32; ++i) {
@@ -436,7 +432,7 @@
     printf("}\n");
     */
 
->>>>>>> d1cf0a22
+    hamt_cache_destroy(t);
     hamt_delete(t);
     words_free(words, WORDS_MAX);
     return 0;
