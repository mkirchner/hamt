--- conflicted
+++ resolved
@@ -20,19 +20,22 @@
 TEST_OBJS := $(TEST_SRCS:%=$(BUILD_DIR)/%.o)
 TEST_DEPS := $(TEST_OBJS:.o=.d)
 
+PERF_SRCS := \
+	src/hamt.c \
+	src/mem.c \
+	src/murmur3.c \
+	test/perf.c \
+	test/utils.c
+
+PERF_OBJS := $(PERF_SRCS:%=$(BUILD_DIR)/%.o)
+PERF_DEPS := $(PERF_OBJS:.o=.d)
+
 CPPFLAGS ?= $(INC_FLAGS) -MMD -MP -g -O0
 
-<<<<<<< HEAD
-# tests source the C file; filter object file to avoid
-# duplicate symbols for the linker
-TEST_OBJS = $(filter-out %/hamt.c.o %/perf.c.o,$(OBJS))
-PERF_OBJS = $(filter-out %/test_hamt.c.o,$(OBJS))
-=======
 lib: $(BUILD_DIR)/src/libhamt.dylib
 
 $(BUILD_DIR)/src/libhamt.dylib: $(LIB_OBJS)
 	$(CC) $(LIB_OBJS) -dynamiclib -o $@
->>>>>>> d775d5ed
 
 test: $(BUILD_DIR)/test/test_hamt
 	$(BUILD_DIR)/test/test_hamt
